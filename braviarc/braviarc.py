--- conflicted
+++ resolved
@@ -532,7 +532,8 @@
         starttime = datetime.datetime.strptime(startdatetime, "%Y-%m-%dT%H:%M:%S").time()
         endtime = self.add_seconds(starttime, durationsec)
 
-<<<<<<< HEAD
+        return_value['start_time'] = starttime.strftime("%H:%M")
+        return_value['end_time'] = endtime.strftime("%H:%M")
         return return_value
     
     def get_led_status(self):
@@ -560,9 +561,4 @@
 
         self.bravia_req_json("sony/system",
             self._jdata_build("setLEDIndicatorStatus", payload, apiVersion="1.1"))
-        
-=======
-        return_value['start_time'] = starttime.strftime("%H:%M")
-        return_value['end_time'] = endtime.strftime("%H:%M")
-        return return_value
->>>>>>> c21e4505
+        